﻿using System.Collections;
using System.Collections.Generic;
using System;
using System.Linq;
using System.Text;
using System.Text.RegularExpressions;

namespace HashidsNet
{
    /// <summary>
    /// Generate YouTube-like hashes from one or many numbers. Use hashids when you do not want to expose your database ids to the user.
    /// </summary>
    public class Hashids : IHashids
    {
        public const string DEFAULT_ALPHABET = "abcdefghijklmnopqrstuvwxyzABCDEFGHIJKLMNOPQRSTUVWXYZ1234567890";
        public const string DEFAULT_SEPS = "cfhistuCFHISTU";
        public const int MIN_ALPHABET_LENGTH = 16;

<<<<<<< HEAD
        private static readonly long[] EmptyArray = new long[0];

        private const int MIN_ALPHABET_LENGTH = 16;
=======
>>>>>>> 8bfd5d9f
        private const double SEP_DIV = 3.5;
        private const double GUARD_DIV = 12.0;

        private char[] _alphabet;
        private char[] _salt;
        private char[] _seps;
        private char[] _guards;
        private int _minHashLength;

        //  Creates the Regex in the first usage, speed up first use of non hex methods
#if NETSTANDARD1_0
        private static Lazy<Regex> hexValidator = new Lazy<Regex>(() => new Regex("^[0-9a-fA-F]+$"));
        private static Lazy<Regex> hexSplitter = new Lazy<Regex>(() => new Regex(@"[\w\W]{1,12}"));
#else
        private static Lazy<Regex> hexValidator = new Lazy<Regex>(() => new Regex("^[0-9a-fA-F]+$", RegexOptions.Compiled));
        private static Lazy<Regex> hexSplitter = new Lazy<Regex>(() => new Regex(@"[\w\W]{1,12}", RegexOptions.Compiled));
#endif

        /// <summary>
        /// Instantiates a new Hashids with the default setup.
        /// </summary>
        public Hashids() : this(string.Empty, 0, DEFAULT_ALPHABET, DEFAULT_SEPS)
        {}

        /// <summary>
        /// Instantiates a new Hashids en/de-coder.
        /// </summary>
        /// <param name="salt"></param>
        /// <param name="minHashLength"></param>
        /// <param name="alphabet"></param>
        public Hashids(string salt = "", int minHashLength = 0, string alphabet = DEFAULT_ALPHABET, string seps = DEFAULT_SEPS)
        {
            if (salt == null)
                throw new ArgumentNullException(nameof(salt));
            if (string.IsNullOrWhiteSpace(alphabet))
<<<<<<< HEAD
                throw new ArgumentNullException(nameof(alphabet));
            if (minHashLength < 0)
                throw new ArgumentOutOfRangeException(nameof(minHashLength), "Value must be zero or greater.");
            if (string.IsNullOrWhiteSpace(seps))
                throw new ArgumentNullException(nameof(seps));

            _salt = salt.Trim().ToCharArray();
            _alphabet = alphabet.ToCharArray().Distinct().ToArray();
            _seps = seps.ToCharArray();
            _minHashLength = minHashLength;

            if (_alphabet.Length < MIN_ALPHABET_LENGTH)
                throw new ArgumentException($"Alphabet must contain atleast {MIN_ALPHABET_LENGTH} unique characters.", nameof(alphabet));

            SetupSeps();
            SetupGuards();
=======
                throw new ArgumentNullException("alphabet");

            this.salt = salt;
            this.alphabet = new string(alphabet.ToCharArray().Distinct().ToArray());
            this.seps = seps;
            this.minHashLength = minHashLength;

            if (this.alphabet.Length < MIN_ALPHABET_LENGTH)
                throw new ArgumentException($"alphabet must contain at least {MIN_ALPHABET_LENGTH} unique characters.", "alphabet");

            this.SetupSeps();
            this.SetupGuards();
>>>>>>> 8bfd5d9f
        }

        /// <summary>
        /// Encodes the provided numbers into a hashed string.
        /// </summary>
        /// <param name="numbers">The numbers to encode.</param>
        /// <returns>The hashed string.</returns>
        public virtual string Encode(params int[] numbers)
        {
            if (numbers.Any(n => n < 0)) 
                return string.Empty;
#if NETSTANDARD1_0
            return this.GenerateHashFrom(numbers.Select(n => (long)n).ToArray());
#else
            return GenerateHashFrom(Array.ConvertAll(numbers, n => (long)n));
#endif
        }

        /// <summary>
        /// Encodes the provided numbers into a hashed string.
        /// </summary>
        /// <param name="numbers">The numbers to encode.</param>
        /// <returns>The hashed string.</returns>
        public virtual string Encode(IEnumerable<int> numbers)
        {
            return Encode(numbers.ToArray());
        }

        /// <summary>
        /// Decodes the provided hash into.
        /// </summary>
        /// <param name="hash">The hash.</param>
        /// <exception cref="T:System.OverflowException">If the decoded number overflows integer.</exception>
        /// <returns>The numbers.</returns>
        public virtual int[] Decode(string hash)
        {
            var numbers = GetNumbersFrom(hash);
#if NETSTANDARD1_0
            return this.GetNumbersFrom(hash).Select(n => (int)n).ToArray();
#else
            return Array.ConvertAll(numbers, n => (int)n);
#endif
        }

        /// <summary>
        /// Encodes the provided hex string to a hashids hash.
        /// </summary>
        /// <param name="hex"></param>
        /// <returns></returns>
        public virtual string EncodeHex(string hex)
        {
            if (!hexValidator.Value.IsMatch(hex))
                return string.Empty;
            
            var matches = hexSplitter.Value.Matches(hex);
            var numbers = new List<long>(matches.Count);

            foreach (Match match in matches)
            {
                var number = Convert.ToInt64(string.Concat("1", match.Value), 16);
                numbers.Add(number);
            }

            return EncodeLong(numbers.ToArray());
        }

        /// <summary>
        /// Decodes the provided hash into a hex-string.
        /// </summary>
        /// <param name="hash"></param>
        /// <returns></returns>
        public virtual string DecodeHex(string hash)
        {
            var builder = new StringBuilder();
            var numbers = DecodeLong(hash);

            foreach (var number in numbers)
            {
                builder.Append(string.Format("{0:X}", number).Substring(1));
            }

            return builder.ToString();
        }

        /// <summary>
        /// Decodes the provided hashed string into an array of longs.
        /// </summary>
        /// <param name="hash">The hashed string.</param>
        /// <returns>The numbers.</returns>
        public long[] DecodeLong(string hash)
        {
            return GetNumbersFrom(hash);
        }

        /// <summary>
        /// Encodes the provided longs to a hashed string.
        /// </summary>
        /// <param name="numbers">The numbers.</param>
        /// <returns>The hashed string.</returns>
        public string EncodeLong(params long[] numbers)
        {
            if (numbers.Any(n => n < 0)) 
                return string.Empty;

            return GenerateHashFrom(numbers);
        }

        /// <summary>
        /// Encodes the provided longs to a hashed string.
        /// </summary>
        /// <param name="numbers">The numbers.</param>
        /// <returns>The hashed string.</returns>
        public string EncodeLong(IEnumerable<long> numbers)
        {
            return EncodeLong(numbers.ToArray());
        }

        /// <summary>
        /// Encodes the provided numbers into a string.
        /// </summary>
        /// <param name="number">The numbers.</param>
        /// <returns>The hash.</returns>
        [Obsolete("Use 'Encode' instead. The method was renamed to better explain what it actually does.")]
        public virtual string Encrypt(params int[] numbers)
        {
            return Encode(numbers);
        }

        /// <summary>
        /// Encrypts the provided hex string to a hashids hash.
        /// </summary>
        /// <param name="hex"></param>
        /// <returns></returns>
        [Obsolete("Use 'EncodeHex' instead. The method was renamed to better explain what it actually does.")]
        public virtual string EncryptHex(string hex)
        {
            return EncodeHex(hex);
        }

        /// <summary>
        /// Decodes the provided numbers into a array of numbers.
        /// </summary>
        /// <param name="hash">Hash.</param>
        /// <returns>Array of numbers.</returns>
        [Obsolete("Use 'Decode' instead. Method was renamed to better explain what it actually does.")]
        public virtual int[] Decrypt(string hash)
        {
            return Decode(hash);
        }

        /// <summary>
        /// Decodes the provided hash to a hex-string.
        /// </summary>
        /// <param name="hash"></param>
        /// <returns></returns>
        [Obsolete("Use 'DecodeHex' instead. The method was renamed to better explain what it actually does.")]
        public virtual string DecryptHex(string hash)
        {
            return DecodeHex(hash);
        }

        /// <summary>
        /// 
        /// </summary>
        private void SetupSeps()
        {
            // seps should contain only characters present in alphabet; 
            _seps = _seps.Intersect(_alphabet).ToArray();

            // alphabet should not contain seps.
            _alphabet = _alphabet.Except(_seps).ToArray();

            ConsistentShuffle(_seps, _seps.Length, _salt, _salt.Length);

<<<<<<< HEAD
            if (_seps.Length == 0 || (_alphabet.Length / _seps.Length) > SEP_DIV)
            {
                var sepsLength = (int)Math.Ceiling(_alphabet.Length / SEP_DIV);
=======
            if (seps.Length == 0 || ((float)alphabet.Length / seps.Length) > SEP_DIV)
            {
                var sepsLength = (int)Math.Ceiling((float)alphabet.Length / SEP_DIV);
>>>>>>> 8bfd5d9f
                if (sepsLength == 1)
                {
                    sepsLength = 2;
                }

                if (sepsLength > _seps.Length)
                {
                    var diff = sepsLength - _seps.Length;
                    _seps = _seps.Append(_alphabet, 0, diff);
                    _alphabet = _alphabet.SubArray(diff);
                }
                else
                {
                    _seps = _seps.SubArray(0, sepsLength);
                }
            }

            ConsistentShuffle(_alphabet, _alphabet.Length, _salt, _salt.Length);
        }

        /// <summary>
        /// 
        /// </summary>
        private void SetupGuards()
        {
            var guardCount = (int)Math.Ceiling(_alphabet.Length / GUARD_DIV);

            if (_alphabet.Length < 3)
            {
                _guards = _seps.SubArray(0, guardCount);
                _seps = _seps.SubArray(guardCount);
            }

            else
            {
                _guards = _alphabet.SubArray(0, guardCount);
                _alphabet = _alphabet.SubArray(guardCount);
            }
        }

        /// <summary>
        /// Internal function that does the work of creating the hash.
        /// </summary>
        /// <param name="numbers"></param>
        /// <returns></returns>
        private string GenerateHashFrom(long[] numbers)
        {
            if (numbers == null || numbers.Length == 0)
                return string.Empty;
            
            long numbersHashInt = 0;
            for (var i = 0; i < numbers.Length; i++)
            {
                numbersHashInt += numbers[i] % (i + 100);
            }

            var builder = new StringBuilder();

            char[] alphabet, buffer = null;
            alphabet = _alphabet.CopyPooled();
            try
            {
                var lottery = alphabet[numbersHashInt % _alphabet.Length];
                builder.Append(lottery);
                buffer = CreateBuffer(_alphabet.Length, lottery);
            
                var startIndex = 1 + _salt.Length;
                var length = _alphabet.Length - startIndex;

                for (var i = 0; i < numbers.Length; i++)
                {
                    var number = numbers[i];

                    if (length > 0)
                    {
                        Array.Copy(alphabet, 0, buffer, startIndex, length);
                    }

                    ConsistentShuffle(alphabet, _alphabet.Length, buffer, _alphabet.Length);
                    var last = Hash(number, alphabet, _alphabet.Length);

                    builder.Append(last);

                    if (i + 1 < numbers.Length)
                    {
                        number %= last[0] + i;
                        var sepsIndex = number % _seps.Length;

                        builder.Append(_seps[sepsIndex]);
                    }
                }

                if (builder.Length < _minHashLength)
                {
                    var guardIndex = (numbersHashInt + builder[0]) % _guards.Length;
                    var guard = _guards[guardIndex];

                    builder.Insert(0, guard);

                    if (builder.Length < _minHashLength)
                    {
                        guardIndex = (numbersHashInt + builder[2]) % _guards.Length;
                        guard = _guards[guardIndex];

                        builder.Append(guard);
                    }
                }

                var halfLength = _alphabet.Length / 2;

                while (builder.Length < _minHashLength)
                {
                    Array.Copy(alphabet, buffer, _alphabet.Length);
                    ConsistentShuffle(alphabet, _alphabet.Length, buffer, _alphabet.Length);
                    builder.Insert(0, alphabet, halfLength, _alphabet.Length - halfLength);
                    builder.Append(alphabet, 0, halfLength);

                    var excess = builder.Length - _minHashLength;
                    if (excess > 0)
                    {
                        builder.Remove(0, excess / 2);
                        builder.Remove(_minHashLength, builder.Length - _minHashLength);
                    }
                }
            }
            finally
            {
#if NETSTANDARD1_0 || NET40
#else
                System.Buffers.ArrayPool<char>.Shared.Return(alphabet);

                if (buffer != null)
                {
                    System.Buffers.ArrayPool<char>.Shared.Return(buffer);
                }
#endif
            }

            return builder.ToString();
        }

        private char[] CreateBuffer(int alphabetLength, char lottery)
        {
#if NETSTANDARD1_0 || NET40
            var buffer = new char[alphabetLength];
#else
            var buffer = System.Buffers.ArrayPool<char>.Shared.Rent(alphabetLength);
#endif
            buffer[0] = lottery;
            Array.Copy(_salt, 0, buffer, 1, Math.Min(_salt.Length, alphabetLength - 1));
            return buffer;
        }

        private char[] Hash(long input, char[] alphabet, int alphabetLength)
        {
            var hash = new List<char>(4);

            do
            {
                hash.Add(alphabet[input % alphabetLength]);
                input /= alphabetLength;
            }
            while (input > 0);

            hash.Reverse();
            return hash.ToArray();
        }

        private long Unhash(string input, char[] alphabet, int alphabetLength)
        {
            long number = 0;

            for (var i = 0; i < input.Length; i++)
            {
                var pos = Array.IndexOf(alphabet, input[i]);
                number += (long)(pos * Math.Pow(alphabetLength, input.Length - i - 1));
            }

            return number;
        }

        private long[] GetNumbersFrom(string hash)
        {
            if (string.IsNullOrWhiteSpace(hash))
                return EmptyArray;

            
            var result = new List<long>();
            int i = 0;

            var hashArray = hash.Split(_guards, StringSplitOptions.RemoveEmptyEntries);

            if (hashArray.Length == 3 || hashArray.Length == 2)
            {
                i = 1;
            }

            var hashBreakdown = hashArray[i];
            if (hashBreakdown[0] != default(char))
            {
                var lottery = hashBreakdown[0];
                hashBreakdown = hashBreakdown.Substring(1);

                hashArray = hashBreakdown.Split(_seps, StringSplitOptions.RemoveEmptyEntries);

                char[] alphabet, buffer = null;
                alphabet = _alphabet.CopyPooled();
                try
                {
                    buffer = CreateBuffer(_alphabet.Length, lottery);

                    var startIndex = 1 + _salt.Length;
                    var length = _alphabet.Length - startIndex;

                    for (var j = 0; j < hashArray.Length; j++)
                    {
                        var subHash = hashArray[j];

                        if (length > 0)
                        {
                            Array.Copy(alphabet, 0, buffer, startIndex, length);
                        }

                        ConsistentShuffle(alphabet, _alphabet.Length, buffer, _alphabet.Length);
                        result.Add(Unhash(subHash, alphabet, _alphabet.Length));
                    }
                }
                finally
                {
#if NETSTANDARD1_0 || NET40
#else
                    System.Buffers.ArrayPool<char>.Shared.Return(alphabet);
                    if (buffer != null)
                    {
                        System.Buffers.ArrayPool<char>.Shared.Return(buffer);
                    }
#endif
                }

                if (EncodeLong(result.ToArray()) != hash)
                {
                    result.Clear();
                }
            }

            return result.ToArray();
        }

        /// <summary>
        /// 
        /// </summary>
        /// <param name="alphabet"></param>
        /// <param name="salt"></param>
        /// <returns></returns>
        private void ConsistentShuffle(char[] alphabet, int alphabetLength, char[] salt, int saltLength)
        {
            if (salt.Length == 0)
                return;

            int n;
            for (int i = alphabetLength - 1, v = 0, p = 0; i > 0; i--, v++)
            {
                v %= saltLength;
                p += (n = salt[v]);
                var j = (n + v + p) % i;
                // swap characters at positions i and j
                var temp = alphabet[j];
                alphabet[j] = alphabet[i];
                alphabet[i] = temp;
            }
        }
    }
}<|MERGE_RESOLUTION|>--- conflicted
+++ resolved
@@ -16,12 +16,9 @@
         public const string DEFAULT_SEPS = "cfhistuCFHISTU";
         public const int MIN_ALPHABET_LENGTH = 16;
 
-<<<<<<< HEAD
         private static readonly long[] EmptyArray = new long[0];
-
+        
         private const int MIN_ALPHABET_LENGTH = 16;
-=======
->>>>>>> 8bfd5d9f
         private const double SEP_DIV = 3.5;
         private const double GUARD_DIV = 12.0;
 
@@ -57,7 +54,6 @@
             if (salt == null)
                 throw new ArgumentNullException(nameof(salt));
             if (string.IsNullOrWhiteSpace(alphabet))
-<<<<<<< HEAD
                 throw new ArgumentNullException(nameof(alphabet));
             if (minHashLength < 0)
                 throw new ArgumentOutOfRangeException(nameof(minHashLength), "Value must be zero or greater.");
@@ -74,20 +70,6 @@
 
             SetupSeps();
             SetupGuards();
-=======
-                throw new ArgumentNullException("alphabet");
-
-            this.salt = salt;
-            this.alphabet = new string(alphabet.ToCharArray().Distinct().ToArray());
-            this.seps = seps;
-            this.minHashLength = minHashLength;
-
-            if (this.alphabet.Length < MIN_ALPHABET_LENGTH)
-                throw new ArgumentException($"alphabet must contain at least {MIN_ALPHABET_LENGTH} unique characters.", "alphabet");
-
-            this.SetupSeps();
-            this.SetupGuards();
->>>>>>> 8bfd5d9f
         }
 
         /// <summary>
@@ -262,15 +244,10 @@
 
             ConsistentShuffle(_seps, _seps.Length, _salt, _salt.Length);
 
-<<<<<<< HEAD
-            if (_seps.Length == 0 || (_alphabet.Length / _seps.Length) > SEP_DIV)
-            {
-                var sepsLength = (int)Math.Ceiling(_alphabet.Length / SEP_DIV);
-=======
             if (seps.Length == 0 || ((float)alphabet.Length / seps.Length) > SEP_DIV)
             {
                 var sepsLength = (int)Math.Ceiling((float)alphabet.Length / SEP_DIV);
->>>>>>> 8bfd5d9f
+                
                 if (sepsLength == 1)
                 {
                     sepsLength = 2;
